import { ILanguageRegistration } from './types'

export type Lang =
  | 'abap'
  | 'actionscript-3'
  | 'ada'
  | 'apache'
  | 'apex'
  | 'apl'
  | 'applescript'
  | 'ara'
  | 'asm'
  | 'astro'
  | 'awk'
  | 'ballerina'
  | 'bat' | 'batch'
  | 'berry' | 'be'
  | 'bibtex'
  | 'bicep'
  | 'blade'
  | 'c'
  | 'cadence' | 'cdc'
  | 'clarity'
  | 'clojure' | 'clj'
  | 'cmake'
  | 'cobol'
  | 'codeql' | 'ql'
  | 'coffee'
  | 'cpp'
  | 'crystal'
  | 'csharp' | 'c#' | 'cs'
  | 'css'
  | 'cue'
  | 'd'
  | 'dart'
  | 'dax'
  | 'diff'
  | 'docker' | 'dockerfile'
  | 'dream-maker'
  | 'elixir'
  | 'elm'
  | 'erb'
  | 'erlang' | 'erl'
  | 'fish'
  | 'fsharp' | 'f#' | 'fs'
  | 'gdresource'
  | 'gdscript'
  | 'gdshader'
  | 'gherkin'
  | 'git-commit'
  | 'git-rebase'
  | 'glsl'
  | 'gnuplot'
  | 'go'
  | 'graphql'
  | 'groovy'
  | 'hack'
  | 'haml'
  | 'handlebars' | 'hbs'
  | 'haskell' | 'hs'
  | 'hcl'
  | 'hlsl'
  | 'html'
  | 'http'
  | 'imba'
  | 'ini' | 'properties'
  | 'java'
  | 'javascript' | 'js'
  | 'jinja-html'
  | 'jison'
  | 'json'
  | 'json5'
  | 'jsonc'
  | 'jsonnet'
  | 'jssm' | 'fsl'
  | 'jsx'
  | 'julia'
  | 'kotlin'
  | 'kusto' | 'kql'
  | 'latex'
  | 'less'
  | 'liquid'
  | 'lisp'
  | 'logo'
  | 'lua'
  | 'make' | 'makefile'
  | 'markdown' | 'md'
  | 'marko'
  | 'matlab'
  | 'mdx'
  | 'mermaid'
  | 'nginx'
  | 'nim'
  | 'nix'
  | 'objective-c' | 'objc'
  | 'objective-cpp'
  | 'ocaml'
  | 'pascal'
  | 'perl'
  | 'php'
  | 'plsql'
  | 'postcss'
  | 'powerquery'
  | 'powershell' | 'ps' | 'ps1'
  | 'prisma'
  | 'prolog'
  | 'proto'
  | 'pug' | 'jade'
  | 'puppet'
  | 'purescript'
  | 'python' | 'py'
  | 'r'
  | 'raku' | 'perl6'
  | 'razor'
  | 'rel'
  | 'riscv'
  | 'rst'
  | 'ruby' | 'rb'
  | 'rust' | 'rs'
  | 'sas'
  | 'sass'
  | 'scala'
  | 'scheme'
  | 'scss'
  | 'shaderlab' | 'shader'
  | 'shellscript' | 'bash' | 'console' | 'sh' | 'shell' | 'zsh'
  | 'smalltalk'
  | 'solidity'
  | 'sparql'
  | 'sql'
  | 'ssh-config'
  | 'stata'
  | 'stylus' | 'styl'
  | 'svelte'
  | 'swift'
  | 'system-verilog'
  | 'tasl'
  | 'tcl'
  | 'tex'
  | 'toml'
  | 'tsx'
  | 'turtle'
  | 'twig'
  | 'typescript' | 'ts'
  | 'v'
  | 'vb' | 'cmd'
  | 'verilog'
  | 'vhdl'
  | 'viml' | 'vim' | 'vimscript'
  | 'vue-html'
  | 'vue'
  | 'wasm'
  | 'wenyan' | '文言'
  | 'wgsl'
  | 'xml'
  | 'xsl'
  | 'yaml' | 'yml'
  | 'zenscript'

export const languages: ILanguageRegistration[] = [
  {
    id: 'abap',
    scopeName: 'source.abap',
    path: 'abap.tmLanguage.json',
    samplePath: 'abap.sample'
  },
  {
    id: 'actionscript-3',
    scopeName: 'source.actionscript.3',
    path: 'actionscript-3.tmLanguage.json',
    samplePath: 'actionscript-3.sample'
  },
  {
    id: 'ada',
    scopeName: 'source.ada',
    path: 'ada.tmLanguage.json',
    samplePath: 'ada.sample'
  },
  {
    id: 'apache',
    scopeName: 'source.apacheconf',
    path: 'apache.tmLanguage.json'
  },
  {
    id: 'apex',
    scopeName: 'source.apex',
    path: 'apex.tmLanguage.json',
    samplePath: 'apex.sample'
  },
  {
    id: 'apl',
    scopeName: 'source.apl',
    path: 'apl.tmLanguage.json',
    embeddedLangs: ['html', 'xml', 'css', 'javascript', 'json']
  },
  {
    id: 'applescript',
    scopeName: 'source.applescript',
    path: 'applescript.tmLanguage.json',
    samplePath: 'applescript.sample'
  },
  {
    id: 'ara',
    scopeName: 'source.ara',
    path: 'ara.tmLanguage.json',
    samplePath: 'ara.sample'
  },
  {
    id: 'asm',
    scopeName: 'source.asm.x86_64',
    path: 'asm.tmLanguage.json',
    samplePath: 'asm.sample'
  },
  {
    id: 'astro',
    scopeName: 'source.astro',
    path: 'astro.tmLanguage.json',
    samplePath: 'astro.sample',
    embeddedLangs: ['json', 'javascript', 'typescript', 'stylus', 'sass', 'css', 'scss', 'less', 'postcss', 'tsx']
  },
  {
    id: 'awk',
    scopeName: 'source.awk',
    path: 'awk.tmLanguage.json',
    samplePath: 'awk.sample'
  },
  {
    id: 'ballerina',
    scopeName: 'source.ballerina',
    path: 'ballerina.tmLanguage.json',
    samplePath: 'ballerina.sample'
  },
  {
    id: 'bat',
    scopeName: 'source.batchfile',
    path: 'bat.tmLanguage.json',
    samplePath: 'bat.sample',
    aliases: ['batch']
  },
  {
    id: 'berry',
    scopeName: 'source.berry',
    path: 'berry.tmLanguage.json',
    samplePath: 'berry.sample',
    aliases: ['be']
  },
  {
    id: 'bibtex',
    scopeName: 'text.bibtex',
    path: 'bibtex.tmLanguage.json'
  },
  {
    id: 'bicep',
    scopeName: 'source.bicep',
    path: 'bicep.tmLanguage.json',
    samplePath: 'bicep.sample'
  },
  {
    id: 'blade',
    scopeName: 'text.html.php.blade',
    path: 'blade.tmLanguage.json',
    samplePath: 'blade.sample',
    embeddedLangs: ['html', 'xml', 'sql', 'javascript', 'json', 'css']
  },
  {
    id: 'c',
    scopeName: 'source.c',
    path: 'c.tmLanguage.json',
    samplePath: 'c.sample'
  },
  {
    id: 'cadence',
    scopeName: 'source.cadence',
    path: 'cadence.tmLanguage.json',
    samplePath: 'cadence.sample',
    aliases: ['cdc']
  },
  {
    id: 'clarity',
    scopeName: 'source.clar',
    path: 'clarity.tmLanguage.json',
    samplePath: 'clarity.sample'
  },
  {
    id: 'clojure',
    scopeName: 'source.clojure',
    path: 'clojure.tmLanguage.json',
    samplePath: 'clojure.sample',
    aliases: ['clj']
  },
  {
    id: 'cmake',
    scopeName: 'source.cmake',
    path: 'cmake.tmLanguage.json',
    samplePath: 'cmake.sample'
  },
  {
    id: 'cobol',
    scopeName: 'source.cobol',
    path: 'cobol.tmLanguage.json',
    samplePath: 'cobol.sample',
    embeddedLangs: ['sql', 'html', 'java']
  },
  {
    id: 'codeql',
    scopeName: 'source.ql',
    path: 'codeql.tmLanguage.json',
    samplePath: 'codeql.sample',
    aliases: ['ql'],
    embeddedLangs: ['markdown']
  },
  {
    id: 'coffee',
    scopeName: 'source.coffee',
    path: 'coffee.tmLanguage.json',
    samplePath: 'coffee.sample',
    embeddedLangs: ['javascript']
  },
  {
    id: 'cpp',
    scopeName: 'source.cpp',
    path: 'cpp.tmLanguage.json',
    samplePath: 'cpp.sample',
    embeddedLangs: ['glsl', 'sql']
  },
  {
    id: 'crystal',
    scopeName: 'source.crystal',
    path: 'crystal.tmLanguage.json',
    samplePath: 'crystal.sample',
    embeddedLangs: ['html', 'sql', 'css', 'c', 'javascript', 'shellscript']
  },
  {
    id: 'csharp',
    scopeName: 'source.cs',
    path: 'csharp.tmLanguage.json',
    samplePath: 'csharp.sample',
    aliases: ['c#', 'cs']
  },
  {
    id: 'css',
    scopeName: 'source.css',
    path: 'css.tmLanguage.json',
    samplePath: 'css.sample'
  },
  {
    id: 'cue',
    scopeName: 'source.cue',
    path: 'cue.tmLanguage.json',
    samplePath: 'cue.sample'
  },
  {
    id: 'd',
    scopeName: 'source.d',
    path: 'd.tmLanguage.json',
    samplePath: 'd.sample'
  },
  {
    id: 'dart',
    scopeName: 'source.dart',
    path: 'dart.tmLanguage.json',
    samplePath: 'dart.sample'
  },
  {
    id: 'dax',
    scopeName: 'source.dax',
    path: 'dax.tmLanguage.json',
    samplePath: 'dax.sample'
  },
  {
    id: 'diff',
    scopeName: 'source.diff',
    path: 'diff.tmLanguage.json',
    samplePath: 'diff.sample'
  },
  {
    id: 'docker',
    scopeName: 'source.dockerfile',
    path: 'docker.tmLanguage.json',
    samplePath: 'docker.sample',
    aliases: ['dockerfile']
  },
  {
    id: 'dream-maker',
    scopeName: 'source.dm',
    path: 'dream-maker.tmLanguage.json'
  },
  {
    id: 'elixir',
    scopeName: 'source.elixir',
    path: 'elixir.tmLanguage.json',
    samplePath: 'elixir.sample',
    embeddedLangs: ['html']
  },
  {
    id: 'elm',
    scopeName: 'source.elm',
    path: 'elm.tmLanguage.json',
    samplePath: 'elm.sample',
    embeddedLangs: ['glsl']
  },
  {
    id: 'erb',
    scopeName: 'text.html.erb',
    path: 'erb.tmLanguage.json',
    samplePath: 'erb.sample',
    embeddedLangs: ['html', 'ruby']
  },
  {
    id: 'erlang',
    scopeName: 'source.erlang',
    path: 'erlang.tmLanguage.json',
    samplePath: 'erlang.sample',
    aliases: ['erl']
  },
  {
    id: 'fish',
    scopeName: 'source.fish',
    path: 'fish.tmLanguage.json',
    samplePath: 'fish.sample'
  },
  {
    id: 'fsharp',
    scopeName: 'source.fsharp',
    path: 'fsharp.tmLanguage.json',
    samplePath: 'fsharp.sample',
    aliases: ['f#', 'fs'],
    embeddedLangs: ['markdown']
  },
  {
    id: 'gdresource',
    scopeName: 'source.gdresource',
    path: 'gdresource.tmLanguage.json',
    samplePath: 'gdresource.sample',
    embeddedLangs: ['gdshader', 'gdscript']
  },
  {
    id: 'gdscript',
    scopeName: 'source.gdscript',
    path: 'gdscript.tmLanguage.json',
    samplePath: 'gdscript.sample'
  },
  {
    id: 'gdshader',
    scopeName: 'source.gdshader',
    path: 'gdshader.tmLanguage.json',
    samplePath: 'gdshader.sample'
  },
  {
    id: 'gherkin',
    scopeName: 'text.gherkin.feature',
    path: 'gherkin.tmLanguage.json'
  },
  {
    id: 'git-commit',
    scopeName: 'text.git-commit',
    path: 'git-commit.tmLanguage.json',
    embeddedLangs: ['diff']
  },
  {
    id: 'git-rebase',
    scopeName: 'text.git-rebase',
    path: 'git-rebase.tmLanguage.json',
    embeddedLangs: ['shellscript']
  },
  {
    id: 'glsl',
    scopeName: 'source.glsl',
    path: 'glsl.tmLanguage.json',
    samplePath: 'glsl.sample',
    embeddedLangs: ['c']
  },
  {
    id: 'gnuplot',
    scopeName: 'source.gnuplot',
    path: 'gnuplot.tmLanguage.json'
  },
  {
    id: 'go',
    scopeName: 'source.go',
    path: 'go.tmLanguage.json',
    samplePath: 'go.sample'
  },
  {
    id: 'graphql',
    scopeName: 'source.graphql',
    path: 'graphql.tmLanguage.json',
    embeddedLangs: ['javascript', 'typescript', 'jsx', 'tsx']
  },
  {
    id: 'groovy',
    scopeName: 'source.groovy',
    path: 'groovy.tmLanguage.json'
  },
  {
    id: 'hack',
    scopeName: 'source.hack',
    path: 'hack.tmLanguage.json',
    embeddedLangs: ['html', 'sql']
  },
  {
    id: 'haml',
    scopeName: 'text.haml',
    path: 'haml.tmLanguage.json',
    embeddedLangs: ['ruby', 'javascript', 'sass', 'coffee', 'markdown', 'css']
  },
  {
    id: 'handlebars',
    scopeName: 'text.html.handlebars',
    path: 'handlebars.tmLanguage.json',
    aliases: ['hbs'],
    embeddedLangs: ['html', 'css', 'javascript', 'yaml']
  },
  {
    id: 'haskell',
    scopeName: 'source.haskell',
    path: 'haskell.tmLanguage.json',
    aliases: ['hs']
  },
  {
    id: 'hcl',
    scopeName: 'source.hcl',
    path: 'hcl.tmLanguage.json',
    samplePath: 'hcl.sample'
  },
  {
    id: 'hlsl',
    scopeName: 'source.hlsl',
    path: 'hlsl.tmLanguage.json'
  },
  {
    id: 'html',
    scopeName: 'text.html.basic',
    path: 'html.tmLanguage.json',
    samplePath: 'html.sample',
    embeddedLangs: ['javascript', 'css']
  },
  {
    id: 'http',
    scopeName: 'source.http',
    path: 'http.tmLanguage.json',
    samplePath: 'http.sample',
    embeddedLangs: ['shellscript', 'json', 'xml', 'graphql']
  },
  {
    id: 'imba',
    scopeName: 'source.imba',
    path: 'imba.tmLanguage.json',
    samplePath: 'imba.sample'
  },
  {
    id: 'ini',
    scopeName: 'source.ini',
    path: 'ini.tmLanguage.json',
    aliases: ['properties']
  },
  {
    id: 'java',
    scopeName: 'source.java',
    path: 'java.tmLanguage.json',
    samplePath: 'java.sample'
  },
  {
    id: 'javascript',
    scopeName: 'source.js',
    path: 'javascript.tmLanguage.json',
    samplePath: 'javascript.sample',
    aliases: ['js']
  },
  {
    id: 'jinja-html',
    scopeName: 'text.html.jinja',
    path: 'jinja-html.tmLanguage.json',
    embeddedLangs: ['html']
  },
  {
    id: 'jison',
    scopeName: 'source.jison',
    path: 'jison.tmLanguage.json',
    samplePath: 'jison.sample',
    embeddedLangs: ['javascript']
  },
  {
    id: 'json',
    scopeName: 'source.json',
    path: 'json.tmLanguage.json'
  },
  {
    id: 'json5',
    scopeName: 'source.json5',
    path: 'json5.tmLanguage.json',
    samplePath: 'json5.sample'
  },
  {
    id: 'jsonc',
    scopeName: 'source.json.comments',
    path: 'jsonc.tmLanguage.json'
  },
  {
    id: 'jsonnet',
    scopeName: 'source.jsonnet',
    path: 'jsonnet.tmLanguage.json'
  },
  {
    id: 'jssm',
    scopeName: 'source.jssm',
    path: 'jssm.tmLanguage.json',
    samplePath: 'jssm.sample',
    aliases: ['fsl']
  },
  {
    id: 'jsx',
    scopeName: 'source.js.jsx',
    path: 'jsx.tmLanguage.json'
  },
  {
    id: 'julia',
    scopeName: 'source.julia',
    path: 'julia.tmLanguage.json',
    embeddedLangs: ['cpp', 'python', 'javascript', 'r', 'sql']
  },
  {
    id: 'kotlin',
    scopeName: 'source.kotlin',
    path: 'kotlin.tmLanguage.json',
    samplePath: 'kotlin.sample'
  },
  {
    id: 'kusto',
    scopeName: 'source.kusto',
    path: 'kusto.tmLanguage.json',
    samplePath: 'kusto.sample',
    aliases: ['kql']
  },
  {
    id: 'latex',
    scopeName: 'text.tex.latex',
    path: 'latex.tmLanguage.json',
    embeddedLangs: ['tex', 'css', 'haskell', 'html', 'xml', 'java', 'lua', 'julia', 'ruby', 'javascript', 'typescript', 'python', 'yaml', 'rust', 'scala', 'gnuplot']
  },
  {
    id: 'less',
    scopeName: 'source.css.less',
    path: 'less.tmLanguage.json',
    embeddedLangs: ['css']
  },
  {
    id: 'liquid',
    scopeName: 'text.html.liquid',
    path: 'liquid.tmLanguage.json',
    samplePath: 'liquid.sample',
    embeddedLangs: ['html', 'css', 'json', 'javascript']
  },
  {
    id: 'lisp',
    scopeName: 'source.lisp',
    path: 'lisp.tmLanguage.json'
  },
  {
    id: 'logo',
    scopeName: 'source.logo',
    path: 'logo.tmLanguage.json'
  },
  {
    id: 'lua',
    scopeName: 'source.lua',
    path: 'lua.tmLanguage.json',
    embeddedLangs: ['c']
  },
  {
    id: 'make',
    scopeName: 'source.makefile',
    path: 'make.tmLanguage.json',
    aliases: ['makefile']
  },
  {
    id: 'markdown',
    scopeName: 'text.html.markdown',
    path: 'markdown.tmLanguage.json',
    aliases: ['md'],
    embeddedLangs: ['css', 'html', 'ini', 'java', 'lua', 'make', 'perl', 'r', 'ruby', 'php', 'sql', 'vb', 'xml', 'xsl', 'yaml', 'bat', 'clojure', 'coffee', 'c', 'cpp', 'diff', 'docker', 'git-commit', 'git-rebase', 'go', 'groovy', 'pug', 'javascript', 'json', 'jsonc', 'less', 'objective-c', 'swift', 'scss', 'raku', 'powershell', 'python', 'julia', 'rust', 'scala', 'shellscript', 'typescript', 'tsx', 'csharp', 'fsharp', 'dart', 'handlebars', 'erlang', 'elixir', 'latex', 'bibtex']
  },
  {
    id: 'marko',
    scopeName: 'text.marko',
    path: 'marko.tmLanguage.json',
<<<<<<< HEAD
    samplePath: 'marko.sample',
    embeddedLangs: ['css', 'less', 'scss', 'typescript']
=======
    embeddedLangs: ['css', 'less', 'scss', 'javascript']
>>>>>>> 2bff8367
  },
  {
    id: 'matlab',
    scopeName: 'source.matlab',
    path: 'matlab.tmLanguage.json'
  },
  {
    id: 'mdx',
    scopeName: 'source.mdx',
    path: 'mdx.tmLanguage.json',
    embeddedLangs: ['tsx', 'toml', 'yaml', 'c', 'clojure', 'coffee', 'cpp', 'csharp', 'css', 'diff', 'docker', 'elixir', 'elm', 'erlang', 'go', 'graphql', 'haskell', 'html', 'ini', 'java', 'javascript', 'json', 'julia', 'kotlin', 'less', 'lua', 'make', 'markdown', 'objective-c', 'perl', 'python', 'r', 'ruby', 'rust', 'scala', 'scss', 'shellscript', 'sql', 'xml', 'swift', 'typescript']
  },
  {
    id: 'mermaid',
    scopeName: 'source.mermaid',
    path: 'mermaid.tmLanguage.json'
  },
  {
    id: 'nginx',
    scopeName: 'source.nginx',
    path: 'nginx.tmLanguage.json',
    embeddedLangs: ['lua']
  },
  {
    id: 'nim',
    scopeName: 'source.nim',
    path: 'nim.tmLanguage.json',
    embeddedLangs: ['c', 'html', 'xml', 'javascript', 'css', 'glsl', 'markdown']
  },
  {
    id: 'nix',
    scopeName: 'source.nix',
    path: 'nix.tmLanguage.json'
  },
  {
    id: 'objective-c',
    scopeName: 'source.objc',
    path: 'objective-c.tmLanguage.json',
    aliases: ['objc']
  },
  {
    id: 'objective-cpp',
    scopeName: 'source.objcpp',
    path: 'objective-cpp.tmLanguage.json'
  },
  {
    id: 'ocaml',
    scopeName: 'source.ocaml',
    path: 'ocaml.tmLanguage.json'
  },
  {
    id: 'pascal',
    scopeName: 'source.pascal',
    path: 'pascal.tmLanguage.json'
  },
  {
    id: 'perl',
    scopeName: 'source.perl',
    path: 'perl.tmLanguage.json',
    embeddedLangs: ['html', 'xml', 'css', 'javascript', 'sql']
  },
  {
    id: 'php',
    scopeName: 'source.php',
    path: 'php.tmLanguage.json',
    embeddedLangs: ['html', 'xml', 'sql', 'javascript', 'json', 'css']
  },
  {
    id: 'plsql',
    scopeName: 'source.plsql.oracle',
    path: 'plsql.tmLanguage.json'
  },
  {
    id: 'postcss',
    scopeName: 'source.css.postcss',
    path: 'postcss.tmLanguage.json'
  },
  {
    id: 'powerquery',
    scopeName: 'source.powerquery',
    path: 'powerquery.tmLanguage.json',
    samplePath: 'powerquery.sample'
  },
  {
    id: 'powershell',
    scopeName: 'source.powershell',
    path: 'powershell.tmLanguage.json',
    aliases: ['ps', 'ps1']
  },
  {
    id: 'prisma',
    scopeName: 'source.prisma',
    path: 'prisma.tmLanguage.json',
    samplePath: 'prisma.sample'
  },
  {
    id: 'prolog',
    scopeName: 'source.prolog',
    path: 'prolog.tmLanguage.json'
  },
  {
    id: 'proto',
    scopeName: 'source.proto',
    path: 'proto.tmLanguage.json',
    samplePath: 'proto.sample'
  },
  {
    id: 'pug',
    scopeName: 'text.pug',
    path: 'pug.tmLanguage.json',
    aliases: ['jade'],
    embeddedLangs: ['javascript', 'css', 'sass', 'scss', 'stylus', 'coffee', 'html']
  },
  {
    id: 'puppet',
    scopeName: 'source.puppet',
    path: 'puppet.tmLanguage.json'
  },
  {
    id: 'purescript',
    scopeName: 'source.purescript',
    path: 'purescript.tmLanguage.json'
  },
  {
    id: 'python',
    scopeName: 'source.python',
    path: 'python.tmLanguage.json',
    samplePath: 'python.sample',
    aliases: ['py']
  },
  {
    id: 'r',
    scopeName: 'source.r',
    path: 'r.tmLanguage.json'
  },
  {
    id: 'raku',
    scopeName: 'source.perl.6',
    path: 'raku.tmLanguage.json',
    aliases: ['perl6']
  },
  {
    id: 'razor',
    scopeName: 'text.aspnetcorerazor',
    path: 'razor.tmLanguage.json',
    embeddedLangs: ['html', 'csharp']
  },
  {
    id: 'rel',
    scopeName: 'source.rel',
    path: 'rel.tmLanguage.json',
    samplePath: 'rel.sample'
  },
  {
    id: 'riscv',
    scopeName: 'source.riscv',
    path: 'riscv.tmLanguage.json'
  },
  {
    id: 'rst',
    scopeName: 'source.rst',
    path: 'rst.tmLanguage.json',
    embeddedLangs: ['cpp', 'python', 'javascript', 'shellscript', 'yaml', 'cmake', 'ruby']
  },
  {
    id: 'ruby',
    scopeName: 'source.ruby',
    path: 'ruby.tmLanguage.json',
    samplePath: 'ruby.sample',
    aliases: ['rb'],
    embeddedLangs: ['html', 'xml', 'sql', 'css', 'c', 'javascript', 'shellscript', 'lua']
  },
  {
    id: 'rust',
    scopeName: 'source.rust',
    path: 'rust.tmLanguage.json',
    aliases: ['rs']
  },
  {
    id: 'sas',
    scopeName: 'source.sas',
    path: 'sas.tmLanguage.json',
    embeddedLangs: ['sql']
  },
  {
    id: 'sass',
    scopeName: 'source.sass',
    path: 'sass.tmLanguage.json'
  },
  {
    id: 'scala',
    scopeName: 'source.scala',
    path: 'scala.tmLanguage.json'
  },
  {
    id: 'scheme',
    scopeName: 'source.scheme',
    path: 'scheme.tmLanguage.json'
  },
  {
    id: 'scss',
    scopeName: 'source.css.scss',
    path: 'scss.tmLanguage.json',
    embeddedLangs: ['css']
  },
  {
    id: 'shaderlab',
    scopeName: 'source.shaderlab',
    path: 'shaderlab.tmLanguage.json',
    aliases: ['shader'],
    embeddedLangs: ['hlsl']
  },
  {
    id: 'shellscript',
    scopeName: 'source.shell',
    path: 'shellscript.tmLanguage.json',
    aliases: ['bash', 'console', 'sh', 'shell', 'zsh']
  },
  {
    id: 'smalltalk',
    scopeName: 'source.smalltalk',
    path: 'smalltalk.tmLanguage.json'
  },
  {
    id: 'solidity',
    scopeName: 'source.solidity',
    path: 'solidity.tmLanguage.json'
  },
  {
    id: 'sparql',
    scopeName: 'source.sparql',
    path: 'sparql.tmLanguage.json',
    samplePath: 'sparql.sample',
    embeddedLangs: ['turtle']
  },
  {
    id: 'sql',
    scopeName: 'source.sql',
    path: 'sql.tmLanguage.json'
  },
  {
    id: 'ssh-config',
    scopeName: 'source.ssh-config',
    path: 'ssh-config.tmLanguage.json'
  },
  {
    id: 'stata',
    scopeName: 'source.stata',
    path: 'stata.tmLanguage.json',
    samplePath: 'stata.sample',
    embeddedLangs: ['sql']
  },
  {
    id: 'stylus',
    scopeName: 'source.stylus',
    path: 'stylus.tmLanguage.json',
    aliases: ['styl']
  },
  {
    id: 'svelte',
    scopeName: 'source.svelte',
    path: 'svelte.tmLanguage.json',
    embeddedLangs: ['javascript', 'typescript', 'coffee', 'stylus', 'sass', 'css', 'scss', 'less', 'postcss', 'pug', 'markdown']
  },
  {
    id: 'swift',
    scopeName: 'source.swift',
    path: 'swift.tmLanguage.json'
  },
  {
    id: 'system-verilog',
    scopeName: 'source.systemverilog',
    path: 'system-verilog.tmLanguage.json'
  },
  {
    id: 'tasl',
    scopeName: 'source.tasl',
    path: 'tasl.tmLanguage.json',
    samplePath: 'tasl.sample'
  },
  {
    id: 'tcl',
    scopeName: 'source.tcl',
    path: 'tcl.tmLanguage.json'
  },
  {
    id: 'tex',
    scopeName: 'text.tex',
    path: 'tex.tmLanguage.json',
    embeddedLangs: ['r']
  },
  {
    id: 'toml',
    scopeName: 'source.toml',
    path: 'toml.tmLanguage.json'
  },
  {
    id: 'tsx',
    scopeName: 'source.tsx',
    path: 'tsx.tmLanguage.json',
    samplePath: 'tsx.sample'
  },
  {
    id: 'turtle',
    scopeName: 'source.turtle',
    path: 'turtle.tmLanguage.json',
    samplePath: 'turtle.sample'
  },
  {
    id: 'twig',
    scopeName: 'text.html.twig',
    path: 'twig.tmLanguage.json',
    embeddedLangs: ['css', 'javascript', 'php', 'python', 'ruby']
  },
  {
    id: 'typescript',
    scopeName: 'source.ts',
    path: 'typescript.tmLanguage.json',
    aliases: ['ts']
  },
  {
    id: 'v',
    scopeName: 'source.v',
    path: 'v.tmLanguage.json',
    samplePath: 'v.sample'
  },
  {
    id: 'vb',
    scopeName: 'source.asp.vb.net',
    path: 'vb.tmLanguage.json',
    aliases: ['cmd']
  },
  {
    id: 'verilog',
    scopeName: 'source.verilog',
    path: 'verilog.tmLanguage.json'
  },
  {
    id: 'vhdl',
    scopeName: 'source.vhdl',
    path: 'vhdl.tmLanguage.json'
  },
  {
    id: 'viml',
    scopeName: 'source.viml',
    path: 'viml.tmLanguage.json',
    aliases: ['vim', 'vimscript']
  },
  {
    id: 'vue-html',
    scopeName: 'text.html.vue-html',
    path: 'vue-html.tmLanguage.json',
    embeddedLangs: ['vue', 'javascript']
  },
  {
    id: 'vue',
    scopeName: 'source.vue',
    path: 'vue.tmLanguage.json',
    embeddedLangs: ['html', 'markdown', 'pug', 'stylus', 'sass', 'css', 'scss', 'less', 'javascript', 'typescript', 'jsx', 'tsx', 'json', 'jsonc', 'json5', 'yaml', 'toml', 'graphql']
  },
  {
    id: 'wasm',
    scopeName: 'source.wat',
    path: 'wasm.tmLanguage.json'
  },
  {
    id: 'wenyan',
    scopeName: 'source.wenyan',
    path: 'wenyan.tmLanguage.json',
    aliases: ['文言']
  },
  {
    id: 'wgsl',
    scopeName: 'source.wgsl',
    path: 'wgsl.tmLanguage.json',
    samplePath: 'wgsl.sample'
  },
  {
    id: 'xml',
    scopeName: 'text.xml',
    path: 'xml.tmLanguage.json',
    embeddedLangs: ['java']
  },
  {
    id: 'xsl',
    scopeName: 'text.xml.xsl',
    path: 'xsl.tmLanguage.json',
    embeddedLangs: ['xml']
  },
  {
    id: 'yaml',
    scopeName: 'source.yaml',
    path: 'yaml.tmLanguage.json',
    aliases: ['yml']
  },
  {
    id: 'zenscript',
    scopeName: 'source.zenscript',
    path: 'zenscript.tmLanguage.json',
    samplePath: 'zenscript.sample'
  }
]<|MERGE_RESOLUTION|>--- conflicted
+++ resolved
@@ -684,12 +684,8 @@
     id: 'marko',
     scopeName: 'text.marko',
     path: 'marko.tmLanguage.json',
-<<<<<<< HEAD
     samplePath: 'marko.sample',
     embeddedLangs: ['css', 'less', 'scss', 'typescript']
-=======
-    embeddedLangs: ['css', 'less', 'scss', 'javascript']
->>>>>>> 2bff8367
   },
   {
     id: 'matlab',
