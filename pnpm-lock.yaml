--- conflicted
+++ resolved
@@ -484,14 +484,13 @@
       get-tsconfig: 4.2.0
     dev: true
 
-<<<<<<< HEAD
   /@esbuild/android-arm/0.15.16:
     resolution: {integrity: sha512-nyB6CH++2mSgx3GbnrJsZSxzne5K0HMyNIWafDHqYy7IwxFc4fd/CgHVZXr8Eh+Q3KbIAcAe3vGyqIPhGblvMQ==}
     engines: {node: '>=12'}
     cpu: [arm]
     os: [android]
     requiresBuild: true
-=======
+
   /@evocateur/npm-registry-fetch/4.0.0:
     resolution: {integrity: sha512-k1WGfKRQyhJpIr+P17O5vLIo2ko1PFLKwoetatdduUSt/aQ4J2sJrJwwatdI5Z3SiYk/mRH9S3JpdmMFd/IK4g==}
     dependencies:
@@ -504,7 +503,6 @@
       safe-buffer: 5.2.1
     transitivePeerDependencies:
       - supports-color
->>>>>>> 52f6cb2e
     dev: true
     optional: true
 
