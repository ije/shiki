/**
 * All themes in vscode are copied over, with some transformations
 */

/**
 * Remove these themes bundled in vscode
 */
export const vscodeThemesToRemove = [
  // Included in dark_plus
  'dark_vs',
  // Included in light_plus
  'light_vs',
  'Red-color-theme',
  'dimmed-monokai-color-theme',
  'kimbie-dark-color-theme',
  'quietlight-color-theme',
  'abyss-color-theme',
  'hc_black',
  'tomorrow-night-blue-color-theme'
]

/**
 * Rename these themes bundled in vscode
 */
export const vscodeThemesToRename = {
  dark_plus: 'dark-plus',
  light_plus: 'light-plus',
  'monokai-color-theme': 'monokai',
  'solarized-dark-color-theme': 'solarized-dark',
  'solarized-light-color-theme': 'solarized-light'
}

/**
 * All theme sources on github.com.
 *
 * To add one:
 * - Add the URL to the end
 * - Run `yarn update:themes`, examine the changes
 *
 * The theme id is normalized from the `name` key of the theme json file.
 * When the theme provides an undesirable name (or no `name` key), for example `Slack Theme Dark Mode` at
 * https://github.com/slack-theme/visual-studio-code/blob/f4c3c57d35b89874de3c96df551d6809a30a82d7/themes/dark-mode.json#L2
 * provide an array like `['slack-dark', '<url>']` to name the theme `slack-dark`
 */
export const githubThemeSources: (string | [string, string])[] = [
  [
    'nord',
    'https://github.com/arcticicestudio/nord-visual-studio-code/blob/develop/themes/nord-color-theme.json'
  ],
  'https://github.com/misolori/min-theme/blob/master/themes/min-light.json',
  'https://github.com/misolori/min-theme/blob/master/themes/min-dark.json',
  [
    'slack-ochin',
    'https://github.com/slack-theme/visual-studio-code/blob/master/themes/ochin.json'
  ],
  [
    'slack-dark',
    'https://github.com/slack-theme/visual-studio-code/blob/master/themes/dark-mode.json'
  ],
  [
    'poimandres',
    'https://github.com/drcmda/poimandres-theme/blob/main/themes/poimandres-color-theme.json'
  ],
  [
<<<<<<< HEAD
    'spaceinvadev',
    'https://github.com/spaceinvadev/minimus-vscode-theme/blob/main/themes/minimus-color-theme.json'
=======
    'alternight',
    'https://github.com/spaceinvadev/alternight-vscode-theme/blob/main/themes/alternight-color-theme.json'
>>>>>>> 1c6593a9
  ]
]

/**
 * Themes from VS Code marketplace
 * Some themes have compilation step and do not include the built theme on GitHub,
 * so pull from VS Code marketplace instead.
 *
 * Key is publisher + extId
 * Value is a list. Each item represents a file to extract from the downloaded VSIX.
 * If given a single path `extension/foo/bar.json`, extract `bar.json` to `tmp/themes/bar.json`
 * If given ['baz.json', `extension/foo/bar.json`], extract `bar.json` to `tmp/themes/baz.json`
 */
export const marketplaceThemeSources: { [extPublisherAndId: string]: (string | string[])[] } = {
  'equinusocio.vsc-material-theme': [
    ['material-darker.json', 'extension/build/themes/Material-Theme-Darker.json'],
    ['material-default.json', 'extension/build/themes/Material-Theme-Default.json'],
    ['material-lighter.json', 'extension/build/themes/Material-Theme-Lighter.json'],
    ['material-ocean.json', 'extension/build/themes/Material-Theme-Ocean.json'],
    ['material-palenight.json', 'extension/build/themes/Material-Theme-Palenight.json']
  ],
  'dracula-theme.theme-dracula': [
    ['dracula.json', 'extension/theme/dracula.json'],
    ['dracula-soft.json', 'extension/theme/dracula-soft.json']
  ],
  'GitHub.github-vscode-theme': [
    ['github-dark-dimmed.json', 'extension/themes/dark-dimmed.json'],
    ['github-dark.json', 'extension/themes/dark-default.json'],
    ['github-light.json', 'extension/themes/light-default.json']
  ],
  'antfu.theme-vitesse': [
    ['vitesse-dark.json', 'extension/themes/vitesse-dark.json'],
    ['vitesse-light.json', 'extension/themes/vitesse-light.json']
  ],
  'zhuangtongfa.material-theme': [['one-dark-pro.json', 'extension/themes/OneDark-Pro.json']]
}<|MERGE_RESOLUTION|>--- conflicted
+++ resolved
@@ -62,13 +62,12 @@
     'https://github.com/drcmda/poimandres-theme/blob/main/themes/poimandres-color-theme.json'
   ],
   [
-<<<<<<< HEAD
     'spaceinvadev',
     'https://github.com/spaceinvadev/minimus-vscode-theme/blob/main/themes/minimus-color-theme.json'
-=======
+  ],
+  [
     'alternight',
     'https://github.com/spaceinvadev/alternight-vscode-theme/blob/main/themes/alternight-color-theme.json'
->>>>>>> 1c6593a9
   ]
 ]
 
